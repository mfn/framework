{
    "name": "laravel/framework",
    "description": "The Laravel Framework.",
    "keywords": ["framework", "laravel"],
    "license": "MIT",
    "homepage": "https://laravel.com",
    "support": {
        "issues": "https://github.com/laravel/framework/issues",
        "source": "https://github.com/laravel/framework"
    },
    "authors": [
        {
            "name": "Taylor Otwell",
            "email": "taylor@laravel.com"
        }
    ],
    "require": {
        "php": "^7.2.5",
        "ext-json": "*",
        "ext-mbstring": "*",
        "ext-openssl": "*",
        "doctrine/inflector": "^1.4|^2.0",
        "dragonmantank/cron-expression": "^2.0",
        "egulias/email-validator": "^2.1.10",
        "league/commonmark": "^1.3",
<<<<<<< HEAD
        "league/flysystem": "^1.0.8",
        "monolog/monolog": "^2.0",
        "nesbot/carbon": "^2.17",
=======
        "league/flysystem": "^1.0.34",
        "monolog/monolog": "^1.12|^2.0",
        "nesbot/carbon": "^2.0",
>>>>>>> 38b0ccd9
        "opis/closure": "^3.1",
        "psr/container": "^1.0",
        "psr/simple-cache": "^1.0",
        "ramsey/uuid": "^3.7|^4.0",
        "swiftmailer/swiftmailer": "^6.0",
        "symfony/console": "^5.0",
        "symfony/error-handler": "^5.0",
        "symfony/finder": "^5.0",
        "symfony/http-foundation": "^5.0",
        "symfony/http-kernel": "^5.0",
        "symfony/mime": "^5.0",
        "symfony/polyfill-php73": "^1.17",
        "symfony/process": "^5.0",
        "symfony/routing": "^5.0",
        "symfony/var-dumper": "^5.0",
        "tijsverkoyen/css-to-inline-styles": "^2.2.2",
        "vlucas/phpdotenv": "^4.0",
        "voku/portable-ascii": "^1.4.8"
    },
    "replace": {
        "illuminate/auth": "self.version",
        "illuminate/broadcasting": "self.version",
        "illuminate/bus": "self.version",
        "illuminate/cache": "self.version",
        "illuminate/config": "self.version",
        "illuminate/console": "self.version",
        "illuminate/container": "self.version",
        "illuminate/contracts": "self.version",
        "illuminate/cookie": "self.version",
        "illuminate/database": "self.version",
        "illuminate/encryption": "self.version",
        "illuminate/events": "self.version",
        "illuminate/filesystem": "self.version",
        "illuminate/hashing": "self.version",
        "illuminate/http": "self.version",
        "illuminate/log": "self.version",
        "illuminate/mail": "self.version",
        "illuminate/notifications": "self.version",
        "illuminate/pagination": "self.version",
        "illuminate/pipeline": "self.version",
        "illuminate/queue": "self.version",
        "illuminate/redis": "self.version",
        "illuminate/routing": "self.version",
        "illuminate/session": "self.version",
        "illuminate/support": "self.version",
        "illuminate/testing": "self.version",
        "illuminate/translation": "self.version",
        "illuminate/validation": "self.version",
        "illuminate/view": "self.version"
    },
    "require-dev": {
        "aws/aws-sdk-php": "^3.0",
        "doctrine/dbal": "^2.6",
        "filp/whoops": "^2.4",
        "guzzlehttp/guzzle": "^6.3.1|^7.0",
        "league/flysystem-cached-adapter": "^1.0",
        "mockery/mockery": "^1.3.1",
        "moontoast/math": "^1.1",
        "orchestra/testbench-core": "^5.0",
        "pda/pheanstalk": "^4.0",
        "phpunit/phpunit": "^8.4|^9.0",
        "predis/predis": "^1.1.1",
        "symfony/cache": "^5.0"
    },
    "provide": {
        "psr/container-implementation": "1.0"
    },
    "conflict": {
        "tightenco/collect": "<5.5.33"
    },
    "autoload": {
        "files": [
            "src/Illuminate/Foundation/helpers.php",
            "src/Illuminate/Support/helpers.php"
        ],
        "psr-4": {
            "Illuminate\\": "src/Illuminate/"
        }
    },
    "autoload-dev": {
        "files": [
            "tests/Database/stubs/MigrationCreatorFakeMigration.php"
        ],
        "psr-4": {
            "Illuminate\\Tests\\": "tests/"
        }
    },
    "extra": {
        "branch-alias": {
            "dev-master": "7.x-dev"
        }
    },
    "suggest": {
        "ext-gd": "Required to use Illuminate\\Http\\Testing\\FileFactory::image().",
        "ext-memcached": "Required to use the memcache cache driver.",
        "ext-pcntl": "Required to use all features of the queue worker.",
        "ext-posix": "Required to use all features of the queue worker.",
        "ext-redis": "Required to use the Redis cache and queue drivers (^4.0|^5.0).",
        "aws/aws-sdk-php": "Required to use the SQS queue driver, DynamoDb failed job storage and SES mail driver (^3.0).",
        "doctrine/dbal": "Required to rename columns and drop SQLite columns (^2.6).",
        "filp/whoops": "Required for friendly error pages in development (^2.4).",
        "fzaninotto/faker": "Required to use the eloquent factory builder (^1.9.1).",
        "guzzlehttp/guzzle": "Required to use the HTTP Client, Mailgun mail driver and the ping methods on schedules (^6.3.1|^7.0).",
        "laravel/tinker": "Required to use the tinker console command (^2.0).",
        "league/flysystem-aws-s3-v3": "Required to use the Flysystem S3 driver (^1.0).",
        "league/flysystem-cached-adapter": "Required to use the Flysystem cache (^1.0).",
        "league/flysystem-sftp": "Required to use the Flysystem SFTP driver (^1.0).",
        "mockery/mockery": "Required to use mocking (^1.3.1).",
        "moontoast/math": "Required to use ordered UUIDs (^1.1).",
        "nyholm/psr7": "Required to use PSR-7 bridging features (^1.2).",
        "pda/pheanstalk": "Required to use the beanstalk queue driver (^4.0).",
        "phpunit/phpunit": "Required to use assertions and run tests (^8.4|^9.0).",
        "psr/http-message": "Required to allow Storage::put to accept a StreamInterface (^1.0).",
        "pusher/pusher-php-server": "Required to use the Pusher broadcast driver (^4.0).",
        "symfony/cache": "Required to PSR-6 cache bridge (^5.0).",
        "symfony/filesystem": "Required to create relative storage directory symbolic links (^5.0).",
        "symfony/psr-http-message-bridge": "Required to use PSR-7 bridging features (^2.0).",
        "wildbit/swiftmailer-postmark": "Required to use Postmark mail driver (^3.0)."
    },
    "config": {
        "sort-packages": true
    },
    "minimum-stability": "dev",
    "prefer-stable": true
}<|MERGE_RESOLUTION|>--- conflicted
+++ resolved
@@ -23,15 +23,9 @@
         "dragonmantank/cron-expression": "^2.0",
         "egulias/email-validator": "^2.1.10",
         "league/commonmark": "^1.3",
-<<<<<<< HEAD
-        "league/flysystem": "^1.0.8",
+        "league/flysystem": "^1.0.34",
         "monolog/monolog": "^2.0",
         "nesbot/carbon": "^2.17",
-=======
-        "league/flysystem": "^1.0.34",
-        "monolog/monolog": "^1.12|^2.0",
-        "nesbot/carbon": "^2.0",
->>>>>>> 38b0ccd9
         "opis/closure": "^3.1",
         "psr/container": "^1.0",
         "psr/simple-cache": "^1.0",
