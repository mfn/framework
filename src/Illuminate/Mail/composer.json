{
    "name": "illuminate/mail",
    "description": "The Illuminate Mail package.",
    "license": "MIT",
    "homepage": "https://laravel.com",
    "support": {
        "issues": "https://github.com/laravel/framework/issues",
        "source": "https://github.com/laravel/framework"
    },
    "authors": [
        {
            "name": "Taylor Otwell",
            "email": "taylor@laravel.com"
        }
    ],
    "require": {
        "php": "^7.1.3",
<<<<<<< HEAD
        "erusev/parsedown": "~1.6",
        "illuminate/container": "5.7.*",
        "illuminate/contracts": "5.7.*",
        "illuminate/support": "5.7.*",
=======
        "erusev/parsedown": "~1.7",
        "illuminate/container": "5.6.*",
        "illuminate/contracts": "5.6.*",
        "illuminate/support": "5.6.*",
>>>>>>> 7e8c8443
        "psr/log": "~1.0",
        "swiftmailer/swiftmailer": "~6.0",
        "tijsverkoyen/css-to-inline-styles": "^2.2.1"
    },
    "autoload": {
        "psr-4": {
            "Illuminate\\Mail\\": ""
        }
    },
    "extra": {
        "branch-alias": {
            "dev-master": "5.7-dev"
        }
    },
    "suggest": {
        "aws/aws-sdk-php": "Required to use the SES mail driver (~3.0).",
        "guzzlehttp/guzzle": "Required to use the Mailgun and Mandrill mail drivers (~6.0)."
    },
    "config": {
        "sort-packages": true
    },
    "minimum-stability": "dev"
}<|MERGE_RESOLUTION|>--- conflicted
+++ resolved
@@ -15,17 +15,10 @@
     ],
     "require": {
         "php": "^7.1.3",
-<<<<<<< HEAD
-        "erusev/parsedown": "~1.6",
+        "erusev/parsedown": "~1.7",
         "illuminate/container": "5.7.*",
         "illuminate/contracts": "5.7.*",
         "illuminate/support": "5.7.*",
-=======
-        "erusev/parsedown": "~1.7",
-        "illuminate/container": "5.6.*",
-        "illuminate/contracts": "5.6.*",
-        "illuminate/support": "5.6.*",
->>>>>>> 7e8c8443
         "psr/log": "~1.0",
         "swiftmailer/swiftmailer": "~6.0",
         "tijsverkoyen/css-to-inline-styles": "^2.2.1"
