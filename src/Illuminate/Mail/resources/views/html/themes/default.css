--- conflicted
+++ resolved
@@ -280,37 +280,10 @@
 .panel-item p:last-of-type {
     margin-bottom: 0;
     padding-bottom: 0;
-<<<<<<< HEAD
-=======
-}
-
-/* Promotions */
-
-.promotion {
-    background-color: #ffffff;
-    border: 2px dashed #9ba2ab;
-    margin: 0;
-    margin-bottom: 25px;
-    margin-top: 25px;
-    padding: 24px;
-    width: 100%;
-    -premailer-cellpadding: 0;
-    -premailer-cellspacing: 0;
-    -premailer-width: 100%;
-}
-
-.promotion h1 {
-    text-align: center;
-}
-
-.promotion p {
-    font-size: 15px;
-    text-align: center;
 }
 
 /* Utilities */
 
 .break-all {
     word-break: break-all;
->>>>>>> 59dca48e
 }