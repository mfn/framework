--- conflicted
+++ resolved
@@ -124,15 +124,9 @@
     -premailer-cellpadding: 0;
     -premailer-cellspacing: 0;
     -premailer-width: 100%;
-<<<<<<< HEAD
-    background-color: #EDF2F7;
-    border-bottom: 1px solid #EDF2F7;
-    border-top: 1px solid #EDF2F7;
-=======
     background-color: #edf2f7;
-    border-bottom: 1px solid #edeff2;
-    border-top: 1px solid #edeff2;
->>>>>>> 2afe7cbe
+    border-bottom: 1px solid #edf2f7;
+    border-top: 1px solid #edf2f7;
     margin: 0;
     padding: 0;
     width: 100%;
