--- conflicted
+++ resolved
@@ -14,22 +14,13 @@
         }
     ],
     "require": {
-<<<<<<< HEAD
         "php": ">=5.6.4",
         "illuminate/container": "5.3.*",
         "illuminate/contracts": "5.3.*",
         "illuminate/events": "5.3.*",
         "illuminate/filesystem": "5.3.*",
-        "illuminate/support": "5.3.*"
-=======
-        "php": ">=5.5.9",
-        "illuminate/container": "5.2.*",
-        "illuminate/contracts": "5.2.*",
-        "illuminate/events": "5.2.*",
-        "illuminate/filesystem": "5.2.*",
-        "illuminate/support": "5.2.*",
-        "symfony/debug": "2.8.*|3.0.*"
->>>>>>> 376e431c
+        "illuminate/support": "5.3.*",
+        "symfony/debug": "3.1.*"
     },
     "autoload": {
         "psr-4": {
