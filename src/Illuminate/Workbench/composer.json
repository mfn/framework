{
    "name": "illuminate/workbench",
    "license": "MIT",
    "authors": [
        {
            "name": "Taylor Otwell",
            "email": "taylorotwell@gmail.com"
        }
    ],
    "require": {
<<<<<<< HEAD
        "illuminate/filesystem": "4.2.*",
        "illuminate/support": "4.2.*",
        "symfony/finder": "2.5.*"
=======
        "php": ">=5.3.0",
        "illuminate/filesystem": "4.1.*",
        "illuminate/support": "4.1.*",
        "symfony/finder": "2.4.*"
>>>>>>> 35d87903
    },
    "require-dev": {
        "illuminate/console": "4.2.*",
        "mockery/mockery": "0.9.*",
        "phpunit/phpunit": "4.0.*"
    },
    "autoload": {
        "psr-0": {
            "Illuminate\\Workbench": ""
        }
    },
    "target-dir": "Illuminate/Workbench",
    "extra": {
        "branch-alias": {
            "dev-master": "4.2-dev"
        }
    },
    "minimum-stability": "dev"
}<|MERGE_RESOLUTION|>--- conflicted
+++ resolved
@@ -8,16 +8,10 @@
         }
     ],
     "require": {
-<<<<<<< HEAD
+        "php": ">=5.4.0",
         "illuminate/filesystem": "4.2.*",
         "illuminate/support": "4.2.*",
         "symfony/finder": "2.5.*"
-=======
-        "php": ">=5.3.0",
-        "illuminate/filesystem": "4.1.*",
-        "illuminate/support": "4.1.*",
-        "symfony/finder": "2.4.*"
->>>>>>> 35d87903
     },
     "require-dev": {
         "illuminate/console": "4.2.*",
