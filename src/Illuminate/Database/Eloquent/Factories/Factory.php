<?php

namespace Illuminate\Database\Eloquent\Factories;

use Closure;
use Faker\Generator;
use Illuminate\Container\Container;
use Illuminate\Database\Eloquent\Model;
use Illuminate\Support\Collection;
use Illuminate\Support\Str;
use Illuminate\Support\Traits\ForwardsCalls;

abstract class Factory
{
    use ForwardsCalls;

    /**
     * The name of the factory's corresponding model.
     *
     * @var string
     */
    protected $model;

    /**
     * The number of models that should be generated.
     *
     * @var string
     */
    protected $count;

    /**
     * The state transformations that will be applied to the model.
     *
     * @var \Illuminate\Support\Collection
     */
    protected $states;

    /**
     * The parent relationships that will be applied to the model.
     *
     * @var \Illuminate\Support\Collection
     */
    protected $has;

    /**
     * The child relationships that will be applied to the model.
     *
     * @var \Illuminate\Support\Collection
     */
    protected $for;

    /**
     * The "after making" callbacks that will be applied to the model.
     *
     * @var \Illuminate\Support\Collection
     */
    protected $afterMaking;

    /**
     * The "after creating" callbacks that will be applied to the model.
     *
     * @var \Illuminate\Support\Collection
     */
    protected $afterCreating;

    /**
     * The name of the database connection that will be used to create the models.
     *
     * @var string
     */
    protected $connection;

    /**
     * The current Faker instance.
     *
     * @var \Faker\Generator
     */
    protected $faker;

    /**
     * The default namespace where factories reside.
     *
     * @var string
     */
    protected static $namespace = 'Database\\Factories\\';

    /**
     * The default model name resolver.
     *
     * @var callable
     */
    protected static $modelNameResolver;

    /**
     * The factory name resolver used by dynamic relationship methods.
     *
     * @var callable
     */
    protected static $relationshipFactoryNameResolver;

    /**
     * Create a new factory instance.
     *
     * @param  int|null  $count
     * @param  \Illuminate\Support\Collection  $states
     * @param  \Illuminate\Support\Collection  $has
     * @param  \Illuminate\Support\Collection  $for
     * @param  \Illuminate\Support\Collection  $afterMaking
     * @param  \Illuminate\Support\Collection  $afterCreating
     * @param  string  $connection
     * @return void
     */
    public function __construct($count = null,
                                ?Collection $states = null,
                                ?Collection $has = null,
                                ?Collection $for = null,
                                ?Collection $afterMaking = null,
                                ?Collection $afterCreating = null,
                                $connection = null)
    {
        $this->count = $count;
        $this->states = $states ?: new Collection;
        $this->has = $has ?: new Collection;
        $this->for = $for ?: new Collection;
        $this->afterMaking = $afterMaking ?: new Collection;
        $this->afterCreating = $afterCreating ?: new Collection;
        $this->connection = $connection;
    }

    /**
     * Define the factory's default state.
     *
     * @return static
     */
    abstract public function definition();

    /**
     * Get a new factory instance for the given attributes.
     *
     * @param  callable|array  $attributes
     * @return static
     */
    public static function new($attributes = [])
    {
        return (new static)->state($attributes);
    }

    /**
     * Get a new factory instance for the given number of models.
     *
     * @param  int  $count
     * @return static
     */
    public static function times(int $count)
    {
        return new static($count);
    }

    /**
     * Create a single model and persist it to the database.
     *
     * @param  array  $attributes
     * @return \Illuminate\Database\Eloquent\Model
     */
    public function createOne($attributes = [])
    {
        return $this->count(null)->create($attributes);
    }

    /**
     * Create a collection of models and persist them to the database.
     *
     * @param  array  $attributes
     * @param  \Illuminate\Database\Eloquent\Model|null  $parent
     * @return \Illuminate\Database\Eloquent\Collection|\Illuminate\Database\Eloquent\Model|mixed
     */
    public function create($attributes = [], ?Model $parent = null)
    {
        if (! empty($attributes)) {
            return $this->state($attributes)->create([], $parent);
        }

        $results = $this->make($attributes, $parent);

        if ($results instanceof Model) {
            $this->store(collect([$results]));

            $this->callAfterCreating(collect([$results]), $parent);
        } else {
            $this->store($results);

            $this->callAfterCreating($results, $parent);
        }

        return $results;
    }

    /**
     * Set the connection name on the results and store them.
     *
     * @param  \Illuminate\Support\Collection  $results
     * @return void
     */
    protected function store(Collection $results)
    {
        $results->each(function ($model) {
            if (! isset($this->connection)) {
                $model->setConnection($model->newQueryWithoutScopes()->getConnection()->getName());
            }

            $model->save();

            $this->createChildren($model);
        });
    }

    /**
     * Create the children for the given model.
     *
     * @param  \Illuminate\Database\Eloquent\Model  $model
     * @return void
     */
    protected function createChildren(Model $model)
    {
        Model::unguarded(function () use ($model) {
            $this->has->each(function ($has) use ($model) {
                $has->createFor($model);
            });
        });
    }

    /**
     * Make a single instance of the model.
     *
     * @param  callable|array  $attributes
     * @return \Illuminate\Database\Eloquent\Model
     */
    public function makeOne($attributes = [])
    {
        return $this->count(null)->make($attributes);
    }

    /**
     * Create a collection of models.
     *
     * @param  array  $attributes
     * @param  \Illuminate\Database\Eloquent\Model|null  $parent
     * @return \Illuminate\Database\Eloquent\Collection|\Illuminate\Database\Eloquent\Model|mixed
     */
    public function make($attributes = [], ?Model $parent = null)
    {
        if (! empty($attributes)) {
            return $this->state($attributes)->make([], $parent);
        }

        if ($this->count === null) {
            return tap($this->makeInstance($parent), function ($instance) {
                $this->callAfterMaking(collect([$instance]));
            });
        }

        if ($this->count < 1) {
            return $this->newModel()->newCollection();
        }

        $instances = $this->newModel()->newCollection(array_map(function () use ($parent) {
            return $this->makeInstance($parent);
        }, range(1, $this->count)));

        $this->callAfterMaking($instances);

        return $instances;
    }

    /**
     * Make an instance of the model with the given attributes.
     *
     * @param  \Illuminate\Database\Eloquent\Model|null  $parent
     * @return \Illuminate\Database\Eloquent\Model
     */
    protected function makeInstance(?Model $parent)
    {
        return Model::unguarded(function () use ($parent) {
            return tap($this->newModel($this->getExpandedAttributes($parent)), function ($instance) {
                if (isset($this->connection)) {
                    $instance->setConnection($this->connection);
                }
            });
        });
    }

    /**
     * Get a raw attributes array for the model.
     *
     * @return mixed
     */
    protected function getExpandedAttributes(?Model $parent)
    {
        return $this->expandAttributes($this->getRawAttributes($parent));
    }

    /**
     * Get the raw attributes for the model as an array.
     *
     * @param  \Illuminate\Database\Eloquent\Model|null  $parent
     * @return array
     */
    protected function getRawAttributes(?Model $parent)
    {
        $this->faker = $this->withFaker();

        return $this->states->pipe(function ($states) {
            return $this->for->isEmpty() ? $states : new Collection(array_merge([function () {
                return $this->parentResolvers();
            }], $states->all()));
        })->reduce(function ($carry, $state) use ($parent) {
            return array_merge($carry, $state($carry, $parent));
        }, $this->definition());
    }

    /**
     * Create the parent relationship resolvers (as deferred Closures).
     *
     * @return array
     */
    protected function parentResolvers()
    {
        $model = $this->newModel();

        return $this->for->map(function (BelongsToRelationship $for) use ($model) {
            return $for->attributesFor($model);
        })->collapse()->all();
    }

    /**
     * Expand all attributes to their underlying values.
     *
     * @param  array  $attributes
     * @return array
     */
    protected function expandAttributes(array $definition)
    {
        return collect($definition)->map(function ($attribute) use ($definition) {
            if (is_callable($attribute) && ! is_string($attribute) && ! is_array($attribute)) {
                $attribute = $attribute($definition);
            }

            if ($attribute instanceof self) {
                return $attribute->create()->getKey();
            } elseif ($attribute instanceof Model) {
                return $attribute->getKey();
            } else {
                return $attribute;
            }
        })->all();
    }

    /**
     * Add a new state transformation to the model definition.
     *
     * @param  callable|array  $state
     * @return static
     */
    public function state($state)
    {
        return $this->newInstance([
            'states' => $this->states->concat([
                is_callable($state) ? $state : function () use ($state) {
                    return $state;
                },
            ]),
        ]);
    }

    /**
     * Add a new sequenced state transformation to the model definition.
     *
     * @param  array  $sequence
     * @return static
     */
    public function sequence(...$sequence)
    {
        return $this->state(new Sequence(...$sequence));
    }

<<<<<<< HEAD
    /**
     * Define a child relationship for the model.
     *
     * @param  \Illuminate\Database\Eloquent\Factories\Factory  $factory
     * @param  string|null  $relationship
     * @return static
     */
    public function has(Factory $factory, $relationship = null)
=======
    public function has(self $factory, $relationship = null)
>>>>>>> 6c0ec9df
    {
        return $this->newInstance([
            'has' => $this->has->concat([new Relationship(
                $factory, $relationship ?: Str::camel(Str::plural(class_basename($factory->modelName())))
            )]),
        ]);
    }

<<<<<<< HEAD
    /**
     * Define an attached relationship for the model.
     *
     * @param  \Illuminate\Database\Eloquent\Factories\Factory  $factory
     * @param  callable|array  $pivot
     * @param  string|null  $relationship
     * @return static
     */
    public function hasAttached(Factory $factory, $pivot = [], $relationship = null)
=======
    public function hasAttached(self $factory, $pivot = [], $relationship = null)
>>>>>>> 6c0ec9df
    {
        return $this->newInstance([
            'has' => $this->has->concat([new BelongsToManyRelationship(
                $factory,
                $pivot,
                $relationship ?: Str::camel(Str::plural(class_basename($factory->modelName())))
            )]),
        ]);
    }

<<<<<<< HEAD
    /**
     * Define a parent relationship for the model.
     *
     * @param  \Illuminate\Database\Eloquent\Factories\Factory  $factory
     * @param  string|null  $relationship
     * @return static
     */
    public function for(Factory $factory, $relationship = null)
=======
    public function for(self $factory, $relationship = null)
>>>>>>> 6c0ec9df
    {
        return $this->newInstance(['for' => $this->for->concat([new BelongsToRelationship(
            $factory,
            $relationship ?: Str::camel(class_basename($factory->modelName()))
        )])]);
    }

    /**
     * Add a new "after making" callback to the model definition.
     *
     * @param  \Closure  $callback
     * @return static
     */
    public function afterMaking(Closure $callback)
    {
        return $this->newInstance(['afterMaking' => $this->afterMaking->concat([$callback])]);
    }

    /**
     * Add a new "after creating" callback to the model definition.
     *
     * @param  \Closure  $callback
     * @return static
     */
    public function afterCreating(Closure $callback)
    {
        return $this->newInstance(['afterCreating' => $this->afterCreating->concat([$callback])]);
    }

    /**
     * Call the "after making" callbacks for the given model instances.
     *
     * @param  \Illuminate\Support\Collection  $instances
     * @return void
     */
    protected function callAfterMaking(Collection $instances)
    {
        $instances->each(function ($model) {
            $this->afterMaking->each(function ($callback) use ($model) {
                $callback($model);
            });
        });
    }

    /**
     * Call the "after creating" callbacks for the given model instances.
     *
     * @param  \Illuminate\Support\Collection  $instances
     * @return void
     */
    protected function callAfterCreating(Collection $instances, ?Model $parent = null)
    {
        $instances->each(function ($model) use ($parent) {
            $this->afterCreating->each(function ($callback) use ($model, $parent) {
                $callback($model, $parent);
            });
        });
    }

    /**
     * Specify how many models should be generated.
     *
     * @param  int  $count
     * @return static
     */
    public function count(int $count)
    {
        return $this->newInstance(['count' => $count]);
    }

    /**
     * Specify the database connection that should be used to generate models.
     *
     * @param  string  $connection
     * @return static
     */
    public function connection(string $connection)
    {
        return $this->newInstance(['connection' => $connection]);
    }

    /**
     * Create a new instance of the factory builder with the given mutated properties.
     *
     * @param  array  $arguments
     * @return static
     */
    protected function newInstance(array $arguments = [])
    {
        return new static(...array_values(array_merge([
            'count' => $this->count,
            'states' => $this->states,
            'has' => $this->has,
            'for' => $this->for,
            'afterMaking' => $this->afterMaking,
            'afterCreating' => $this->afterCreating,
            'connection' => $this->connection,
        ], $arguments)));
    }

    /**
     * Get a new model instance.
     *
     * @param  array  $attributes
     * @return \Illuminate\Database\Eloquent\Model
     */
    protected function newModel(array $attributes = [])
    {
        $model = $this->modelName();

        return new $model($attributes);
    }

    /**
     * Get the name of the model that is generated by the factory.
     *
     * @return string
     */
    public function modelName()
    {
        $resolver = static::$modelNameResolver ?: function (self $factory) {
            return 'App\\'.Str::replaceLast('Factory', '', class_basename($factory));
        };

        return $this->model ?: $resolver($this);
    }

    /**
     * Specify the callback that should be invoked to guess model names based on factory names.
     *
     * @param  callable  $callback
     * @return void
     */
    public static function guessModelNamesUsing(callable $callback)
    {
        static::$modelNameResolver = $callback;
    }

    /**
     * Specify the default namespace that contains the application's model factories.
     *
     * @param  string  $namespace
     * @return void
     */
    public static function useNamespace(string $namespace)
    {
        static::$namespace = $namespace;
    }

    /**
     * Specify the callback that should be invoked to guess factory names based on dynamic relationship names.
     *
     * @param  callable  $callback
     * @return void
     */
    public static function guessFactoryNamesForRelationshipsUsing(callable $callback)
    {
        static::$relationshipFactoryNameResolver = $callback;
    }

    /**
     * Get a new Faker instance.
     *
     * @return \Faker\Generator
     */
    protected function withFaker()
    {
        return Container::getInstance()->make(Generator::class);
    }

    /**
     * Proxy dynamic factory methods onto their proper methods.
     *
     * @param  string  $method
     * @param  array  $parameters
     * @return mixed
     */
    public function __call($method, $parameters)
    {
        if (! Str::startsWith($method, ['for', 'has'])) {
            static::throwBadMethodCallException($method);
        }

        $resolver = static::$relationshipFactoryNameResolver ?: function ($name) {
            return static::$namespace.$name.'Factory';
        };

        $factory = $resolver(Str::singular(Str::substr($method, 3)));

        if (Str::startsWith($method, 'for')) {
            return $this->for($factory::new()->state($parameters[0] ?? []));
        } elseif (Str::startsWith($method, 'has')) {
            return $this->has(
                $factory::new()
                    ->count(is_numeric($parameters[0] ?? null) ? $parameters[0] : 1)
                    ->state(is_array($parameters[0] ?? null) ? $parameters[0] : ($parameters[1] ?? []))
            );
        }
    }
}<|MERGE_RESOLUTION|>--- conflicted
+++ resolved
@@ -383,7 +383,6 @@
         return $this->state(new Sequence(...$sequence));
     }
 
-<<<<<<< HEAD
     /**
      * Define a child relationship for the model.
      *
@@ -391,10 +390,7 @@
      * @param  string|null  $relationship
      * @return static
      */
-    public function has(Factory $factory, $relationship = null)
-=======
     public function has(self $factory, $relationship = null)
->>>>>>> 6c0ec9df
     {
         return $this->newInstance([
             'has' => $this->has->concat([new Relationship(
@@ -403,7 +399,6 @@
         ]);
     }
 
-<<<<<<< HEAD
     /**
      * Define an attached relationship for the model.
      *
@@ -412,10 +407,7 @@
      * @param  string|null  $relationship
      * @return static
      */
-    public function hasAttached(Factory $factory, $pivot = [], $relationship = null)
-=======
     public function hasAttached(self $factory, $pivot = [], $relationship = null)
->>>>>>> 6c0ec9df
     {
         return $this->newInstance([
             'has' => $this->has->concat([new BelongsToManyRelationship(
@@ -426,7 +418,6 @@
         ]);
     }
 
-<<<<<<< HEAD
     /**
      * Define a parent relationship for the model.
      *
@@ -434,10 +425,7 @@
      * @param  string|null  $relationship
      * @return static
      */
-    public function for(Factory $factory, $relationship = null)
-=======
     public function for(self $factory, $relationship = null)
->>>>>>> 6c0ec9df
     {
         return $this->newInstance(['for' => $this->for->concat([new BelongsToRelationship(
             $factory,
