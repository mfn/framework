--- conflicted
+++ resolved
@@ -16,17 +16,10 @@
         "symfony/process": "2.4.*"
     },
     "require-dev": {
-<<<<<<< HEAD
         "illuminate/events": "4.2.*",
-        "aws/aws-sdk-php": "~2.4",
+        "aws/aws-sdk-php": "~2.6",
         "iron-io/iron_mq": "~1.5",
         "pda/pheanstalk": "~2.1",
-=======
-        "illuminate/events": "4.1.*",
-        "aws/aws-sdk-php": "2.6.*",
-        "iron-io/iron_mq": "1.5.*",
-        "pda/pheanstalk": "2.1.*",
->>>>>>> 568861eb
         "mockery/mockery": "0.9.*",
         "phpunit/phpunit": "4.0.*"
     },
