{
    "name": "illuminate/cache",
    "description": "The Illuminate Cache package.",
    "license": "MIT",
    "homepage": "https://laravel.com",
    "support": {
        "issues": "https://github.com/laravel/framework/issues",
        "source": "https://github.com/laravel/framework"
    },
    "authors": [
        {
            "name": "Taylor Otwell",
            "email": "taylor@laravel.com"
        }
    ],
    "require": {
        "php": "^7.2",
        "illuminate/contracts": "^7.0",
        "illuminate/support": "^7.0"
    },
    "autoload": {
        "psr-4": {
            "Illuminate\\Cache\\": ""
        }
    },
    "extra": {
        "branch-alias": {
            "dev-master": "7.0-dev"
        }
    },
    "suggest": {
        "ext-memcached": "Required to use the memcache cache driver.",
<<<<<<< HEAD
        "illuminate/database": "Required to use the database cache driver (^7.0).",
        "illuminate/filesystem": "Required to use the file cache driver (^7.0).",
        "illuminate/redis": "Required to use the redis cache driver (^7.0).",
        "symfony/cache": "Required to PSR-6 cache bridge (^4.3)."
=======
        "illuminate/database": "Required to use the database cache driver (^6.0).",
        "illuminate/filesystem": "Required to use the file cache driver (^6.0).",
        "illuminate/redis": "Required to use the redis cache driver (^6.0).",
        "symfony/cache": "Required to PSR-6 cache bridge (^4.3.4)."
>>>>>>> 37bb56b4
    },
    "config": {
        "sort-packages": true
    },
    "minimum-stability": "dev"
}<|MERGE_RESOLUTION|>--- conflicted
+++ resolved
@@ -30,17 +30,10 @@
     },
     "suggest": {
         "ext-memcached": "Required to use the memcache cache driver.",
-<<<<<<< HEAD
         "illuminate/database": "Required to use the database cache driver (^7.0).",
         "illuminate/filesystem": "Required to use the file cache driver (^7.0).",
         "illuminate/redis": "Required to use the redis cache driver (^7.0).",
-        "symfony/cache": "Required to PSR-6 cache bridge (^4.3)."
-=======
-        "illuminate/database": "Required to use the database cache driver (^6.0).",
-        "illuminate/filesystem": "Required to use the file cache driver (^6.0).",
-        "illuminate/redis": "Required to use the redis cache driver (^6.0).",
         "symfony/cache": "Required to PSR-6 cache bridge (^4.3.4)."
->>>>>>> 37bb56b4
     },
     "config": {
         "sort-packages": true
