--- conflicted
+++ resolved
@@ -17,14 +17,9 @@
         "php": ">=5.6.4",
         "ext-mbstring": "*",
         "ext-openssl": "*",
-<<<<<<< HEAD
         "illuminate/contracts": "5.3.*",
-        "illuminate/support": "5.3.*"
-=======
-        "illuminate/contracts": "5.2.*",
-        "illuminate/support": "5.2.*",
+        "illuminate/support": "5.3.*",
         "paragonie/random_compat": "~1.3"
->>>>>>> 1dfb03cb
     },
     "autoload": {
         "psr-4": {
