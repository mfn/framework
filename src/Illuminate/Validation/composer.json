{
    "name": "illuminate/validation",
    "license": "MIT",
    "authors": [
        {
            "name": "Taylor Otwell",
            "email": "taylorotwell@gmail.com"
        }
    ],
    "require": {
        "php": ">=5.4.0",
        "illuminate/container": "4.2.*",
        "illuminate/support": "4.2.*",
        "symfony/http-foundation": "2.4.*",
        "symfony/translation": "2.4.*"
    },
    "require-dev": {
<<<<<<< HEAD
        "illuminate/database": "4.2.*",
        "mockery/mockery": "0.7.2",
=======
        "illuminate/database": "4.1.*",
        "mockery/mockery": "0.9.*",
>>>>>>> 1faf4c85
        "phpunit/phpunit": "3.7.*"
    },
    "autoload": {
        "psr-0": {
            "Illuminate\\Validation": ""
        }
    },
    "target-dir": "Illuminate/Validation",
    "extra": {
        "branch-alias": {
            "dev-master": "4.2-dev"
        }
    },
    "minimum-stability": "dev"
}<|MERGE_RESOLUTION|>--- conflicted
+++ resolved
@@ -15,13 +15,8 @@
         "symfony/translation": "2.4.*"
     },
     "require-dev": {
-<<<<<<< HEAD
         "illuminate/database": "4.2.*",
-        "mockery/mockery": "0.7.2",
-=======
-        "illuminate/database": "4.1.*",
         "mockery/mockery": "0.9.*",
->>>>>>> 1faf4c85
         "phpunit/phpunit": "3.7.*"
     },
     "autoload": {
