--- conflicted
+++ resolved
@@ -25,11 +25,7 @@
      *
      * @var string
      */
-<<<<<<< HEAD
-    const VERSION = '5.2.37';
-=======
-    const VERSION = '5.1.39 (LTS)';
->>>>>>> cb6c650c
+    const VERSION = '5.2.38';
 
     /**
      * The base path for the Laravel installation.
