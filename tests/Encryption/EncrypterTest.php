--- conflicted
+++ resolved
@@ -23,12 +23,7 @@
 	}
 
 	/**
-<<<<<<< HEAD
 	 * @expectedException Illuminate\Contracts\Encryption\DecryptException
-=======
-	 * @expectedException Illuminate\Encryption\DecryptException
-	 * @expectedExceptionMessage Invalid data.
->>>>>>> 14e83fdb
 	 */
 	public function testExceptionThrownWhenPayloadIsInvalid()
 	{
